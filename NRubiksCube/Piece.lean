--- conflicted
+++ resolved
@@ -63,16 +63,12 @@
 instance Inhabited : Inhabited CornerPiece where
   default := ⟨U, B, L, by decide⟩
 
-<<<<<<< HEAD
-
-/--
-all orientations of a corner piece are distinct.
--/
-=======
 instance : Repr CornerPiece :=
   ⟨fun c ↦ [c.fst, c.snd, c.thd].repr⟩
 
->>>>>>> b0a81703
+/--
+all orientations of a corner piece are distinct.
+-/
 theorem ne (e : CornerPiece) : e.fst ≠ e.snd ∧ e.snd ≠ e.thd ∧ e.thd ≠ e.fst := e.isAdjacent₃.ne
 
 /-- Permutes the colors in a corner cyclically.
@@ -80,22 +76,14 @@
 -/
 def cyclic (c : CornerPiece) : CornerPiece :=
   ⟨_, _, _, c.isAdjacent₃.cyclic⟩
-<<<<<<< HEAD
 /--
 cyclic(a, b, c) = (b, c, a)
 -/
+@[simp]
 theorem cyclic_mk {a b c : Orientation} (h : IsAdjacent₃ a b c) : cyclic ⟨a, b, c, h⟩ = ⟨b, c, a, h.cyclic⟩ :=
   rfl
 
-
-=======
-
-@[simp]
-theorem cyclic_mk {a b c : Orientation} (h : IsAdjacent₃ a b c) : cyclic ⟨a, b, c, h⟩ = ⟨b, c, a, h.cyclic⟩ :=
-  rfl
-
-@[simp]
->>>>>>> b0a81703
+@[simp]
 theorem cyclic_fst (c : CornerPiece) : c.cyclic.fst = c.snd :=
   rfl
 
@@ -107,49 +95,37 @@
 theorem cyclic_thd (c : CornerPiece) : c.cyclic.thd = c.fst :=
   rfl
 
-<<<<<<< HEAD
 /--
 cyclic₃(c) = c
 -/
+@[simp]
 theorem cyclic₃ (c : CornerPiece) : c.cyclic.cyclic.cyclic = c :=
   rfl
 
 /--
 cyclic is injective.
 -/
-=======
-@[simp]
-theorem cyclic₃ (c : CornerPiece) : c.cyclic.cyclic.cyclic = c :=
-  rfl
-
-@[simp]
->>>>>>> b0a81703
+@[simp]
 theorem cyclic_inj  {c₁ c₂ : CornerPiece} : c₁.cyclic = c₂.cyclic ↔ c₁ = c₂ := by
   constructor
   · exact congr_arg (cyclic ∘ cyclic)
   · rintro rfl
     rfl
 
-<<<<<<< HEAD
 
 /--
 cyclic(c) ≠ c
 -/
-=======
-@[simp]
->>>>>>> b0a81703
+@[simp]
 theorem cyclic_ne (c : CornerPiece) : c.cyclic ≠ c := by
   rw [ne_eq, ext_iff, not_and, cyclic_fst]
   intro h
   cases c.isAdjacent.ne h.symm
 
-<<<<<<< HEAD
 /--
 cyclic₂(c) ≠ c
 -/
-=======
-@[simp]
->>>>>>> b0a81703
+@[simp]
 theorem cyclic_cyclic_ne (c : CornerPiece) : c.cyclic.cyclic ≠ c :=
   (cyclic_ne c.cyclic.cyclic).symm
 
@@ -178,14 +154,11 @@
   a ∈ c.toFinset ↔ a = c.fst ∨ a = c.snd ∨ a = c.thd := by
     rw [toFinset]
     simp
-<<<<<<< HEAD
 /--
 applying cyclic to a corner piece does not change the finset of orientations.
 -/
-=======
-
-@[simp]
->>>>>>> b0a81703
+
+@[simp]
 theorem cyclic_toFinset (c : CornerPiece) : c.cyclic.toFinset = c.toFinset := by
   have (a b c : Orientation) : ({a, b, c} : Multiset _) = {c, a, b} := by
     change a ::ₘ b ::ₘ c ::ₘ 0 = c ::ₘ a ::ₘ b ::ₘ 0
@@ -197,14 +170,11 @@
 -/
 def withAxis (c : CornerPiece) (a : Axis) : CornerPiece :=
   if c.fst.axis = a then c else if c.snd.axis = a then c.cyclic else c.cyclic.cyclic
-<<<<<<< HEAD
 /--
 withAxis(c, x).fst.axis = x
 -/
-=======
-
-@[simp]
->>>>>>> b0a81703
+
+@[simp]
 theorem axis_withAxis_fst (c : CornerPiece) (a : Axis) : (c.withAxis a).fst.axis = a := by
   rw [withAxis]
   split_ifs with h₁ h₂
@@ -213,12 +183,9 @@
   · rw [cyclic_fst, cyclic_snd, axis_thd, Axis.other_eq_iff c.isAdjacent]
     exact ⟨Ne.symm h₁, Ne.symm h₂⟩
 
-<<<<<<< HEAD
 /--
 withAxis is invariant under cyclic.
 -/
-theorem withAxis_cyclic (c : CornerPiece) (a : Axis) : c.cyclic.withAxis a = c.withAxis a := sorry
-=======
 @[simp]
 theorem withAxis_cyclic (c : CornerPiece) (a : Axis) : c.cyclic.withAxis a = c.withAxis a := by
   simp [withAxis, cyclic]
@@ -230,7 +197,6 @@
     obtain rfl | rfl := h₃
     · exact (h₅ rfl).elim
     · exact (h₁ rfl).elim
->>>>>>> b0a81703
 
 /-- The "value" of a corner piece is the number of **counterclockwise** rotations needed to orient
 a specific face towards its corresponding axis.
@@ -251,23 +217,17 @@
   have : c.fst.axis ≠ a := (h.symm.trans_ne c.cyclic.cyclic.isAdjacent).symm
   rw [value, if_neg this, if_pos h]
 
-<<<<<<< HEAD
 /--
 withAxis(c, x).value(x) = 0
 -/
+@[simp]
 theorem value_withAxis (c : CornerPiece) (a : Axis) : (c.withAxis a).value a = 0 :=
   value_of_fst (axis_withAxis_fst c a)
 
 /--
 value(cyclic(c), x) = value(c, x) + 1 mod 3
 -/
-=======
-@[simp]
-theorem value_withAxis (c : CornerPiece) (a : Axis) : (c.withAxis a).value a = 0 :=
-  value_of_fst (axis_withAxis_fst c a)
-
-@[simp]
->>>>>>> b0a81703
+@[simp]
 theorem value_cyclic (c : CornerPiece) (a : Axis) : c.cyclic.value a = c.value a + 1 := by
   rw [value]
   split_ifs with h₁ h₂
