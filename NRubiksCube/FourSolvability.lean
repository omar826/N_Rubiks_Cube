import Mathlib.GroupTheory.Perm.Sign -- For Equiv.Perm.sign
import Mathlib.Data.Fintype.Basic    -- For Fintype instances
--import Mathlib.Algebra.BigOperators.Basic -- For Finset.sum
import Mathlib.Data.ZMod.Basic
import Mathlib.GroupTheory.SpecificGroups.Alternating -- For AlternatingGroup definition Aₙ
--import Mathlib.GroupTheory.SpecificGroups.Symmetric -- For SymmetricGroup definition Sₙ
import Mathlib.Data.List.Induction
import NRubiksCube.FourRubik -- Assuming your main file is named FourRubik.lean

#check Equiv.Perm.sign

set_option maxRecDepth 10000
set_option maxHeartbeats 10000000

/-!
# Solvability Conditions for the 4x4x4 Rubik's Revenge

This file defines the conditions for a 4x4x4 cube state to be solvable,
based on Theorem 3.1 from "The First Law of Cubology for the Rubik's Revenge"
(arXiv:1611.07437v1 [math.CO]).

We aim to state the theorem:
A configuration `s : CubeState` is solvable if and only if:
1. `sgn(σ) = sgn(ρ)` (Corner and Center permutation signs match)
2. `∑ xᵢ ≡ 0 (mod 3)` (Corner orientation sum is 0)
3. `yᵢ = 1 - δ_{t,s}` (Edge orientation condition based on slot type 't' and piece type 's')

-/

namespace FourRubik -- Continue in the same namespace

open BigOperators -- For Finset.sum notation
open Equiv -- For Equiv.Perm

open FourRubik
open MoveImpl
open Indexing
-- ## Solvability Definition

/-- A CubeState `s` is solvable if it can be reached from the initial state
    by applying a sequence of basic moves. -/
def IsSolvable (s : CubeState) : Prop :=
  ∃ (moves : List BasicMove), s = apply_move_list moves 1

-- ## Condition 1: Permutation Signs

/-- Condition 1: The sign of the corner permutation must equal the sign
    of the center permutation. -/
def checkPermSigns (s : CubeState) : Prop :=
  Perm.sign s.corner_perm = Perm.sign s.center_perm

-- ## Condition 2: Corner Twist Sum

/-- The sume of corner orientations modulo 3. -/
def cornerTwist (s : CubeState) : ZMod 3 :=
  Finset.sum Finset.univ (s.corner_ori)

/-- Condition 2: The sum of corner orientation values must be 0 modulo 3. -/
def checkCornerTwist (s : CubeState) : Prop :=
  cornerTwist s = 0

-- ## Condition 3: Edge Flip Condition (Requires Helpers)

-- Helper function to get the EdgeType (A or B) associated with an EdgeSlot index
-- Based on our convention: even index = A, odd index = B
def getSlotType (slot : EdgeSlot) : Orientation.EdgeType :=
  if slot % 2 = 0 then Orientation.EdgeType.A else Orientation.EdgeType.B

-- Helper function to get the EdgeType (A or B) associated with the *original* piece
-- that currently resides in the given slot 'i' in state 's'.
-- This requires looking at the inverse permutation.
def getPieceTypeInSlot (s : CubeState) (slot : EdgeSlot) : Orientation.EdgeType :=
  let origin_slot : EdgeSlot := s.edge_perm⁻¹ slot
  -- The type depends on the origin slot's index (even/odd)
  getSlotType origin_slot

-- The delta function from the paper: δ_{t,s} = 1 if t=s, 0 otherwise
def edgeDelta (t s : Orientation.EdgeType) : ZMod 2 :=
  if t = s then 1 else 0

/-- Condition 3: The edge orientation `yᵢ` must match the formula `1 - δ_{t,s}`,
    where `t` is the type of slot `i` and `s` is the type of the piece in slot `i`. -/
def checkEdgeFlip (s : CubeState) : Prop :=
  ∀ (i : EdgeSlot), s.edge_ori i = 1 - edgeDelta (getSlotType i) (getPieceTypeInSlot s i)


-- ## key lemmas

-- Step 1: Show the initial state satisfies the condition.
theorem lemma1_step1_initial_state : checkCornerTwist 1 := by
  rw [checkCornerTwist]
  rfl

def get_move_corner_ori_delta (m : BasicMove) : CornerSlot → ZMod 3 :=
  match m with
  | .R => r_move_corner_ori_delta | .L => l_move_corner_ori_delta
  | .U => u_move_corner_ori_delta | .D => fun _ => 0
  | .F => f_move_corner_ori_delta | .B => b_move_corner_ori_delta
  | .CR => fun _ => 0 | .CL => fun _ => 0
  | .CU => fun _ => 0 | .CD => fun _ => 0
  | .CF => fun _ => 0 | .CB => fun _ => 0

def get_move_corner_perm (m : BasicMove) : Perm CornerSlot :=
  match m with
  | .R => r_move_corner_perm | .L => l_move_corner_perm
  | .U => u_move_corner_perm | .D => d_move_corner_perm -- Assuming d_move defined
  | .F => f_move_corner_perm | .B => b_move_corner_perm -- Assuming f_move/b_move defined
  | .CR => cr_move_corner_perm | .CL => cl_move_corner_perm -- Assuming cl_move defined
  | .CU => cu_move_corner_perm | .CD => cd_move_corner_perm -- Assuming cu/cd defined
  | .CF => cf_move_corner_perm | .CB => cb_move_corner_perm -- Assuming cf/cb defined

theorem sum_corner_ori_delta_eq_zero (m : BasicMove) :
    ∑ (i : CornerSlot), (get_move_corner_ori_delta m) i = 0 := by
  cases m with
  | R => rfl
  | L => rfl
  | U => rfl
  | D => rfl
  | F => rfl
  | B => rfl
  | CR => rfl
  | CL => rfl
  | CU => rfl
  | CD => rfl
  | CF => rfl
  | CB => rfl

theorem moveCornerTwist (m : BasicMove) (s : CubeState) :
  cornerTwist (apply_move m s) = cornerTwist s:= by
  unfold cornerTwist
  cases m with
  | R =>
    dsimp [apply_move]
    rw [Finset.sum_add_distrib]
    have h : ∑ x, s.corner_ori (r_move_corner_perm⁻¹ x) = cornerTwist s := by
      rw [r_move_corner_perm, cornerTwist]
      rw [Equiv.sum_comp]
    rw [h, cornerTwist, Equiv.sum_comp]
    simp only [add_eq_left]
    rfl
  | L =>
    dsimp [apply_move]
    rw [Finset.sum_add_distrib]
    have h : ∑ x, s.corner_ori (l_move_corner_perm⁻¹ x) = cornerTwist s := by
      rw [l_move_corner_perm, cornerTwist]
      rw [Equiv.sum_comp]
    rw [h, cornerTwist, Equiv.sum_comp]
    simp only [add_eq_left]
    rfl
  | U =>
    dsimp [apply_move]
    rw [u_move_corner_perm]
    rw [Equiv.sum_comp]
  | D =>
    dsimp [apply_move]
    rw [d_move_corner_perm]
    rw [Equiv.sum_comp]
  | F =>
    dsimp [apply_move]
    rw [Finset.sum_add_distrib]
    have h : ∑ x, s.corner_ori (f_move_corner_perm⁻¹ x) = cornerTwist s := by
      rw [f_move_corner_perm, cornerTwist]
      rw [Equiv.sum_comp]
    rw [h, cornerTwist, Equiv.sum_comp]
    simp only [add_eq_left]
    rfl
  | B =>
    dsimp [apply_move]
    rw [Finset.sum_add_distrib]
    have h : ∑ x, s.corner_ori (b_move_corner_perm⁻¹ x) = cornerTwist s := by
      rw [b_move_corner_perm, cornerTwist]
      rw [Equiv.sum_comp]
    rw [h, cornerTwist, Equiv.sum_comp]
    simp only [add_eq_left]
    rfl
  | CR =>
    dsimp [apply_move]
    rw [cr_move_corner_perm]
    rfl
  | CL =>
    dsimp [apply_move]
    rw [cl_move_corner_perm]
    rw [Equiv.sum_comp]
  | CU =>
    dsimp [apply_move]
    rw [cu_move_corner_perm]
    rfl
  | CD =>
    dsimp [apply_move]
    rw [cd_move_corner_perm]
    rfl
  | CF =>
    dsimp [apply_move]
    rw [cf_move_corner_perm]
    rfl
  | CB =>
    dsimp [apply_move]
    rw [cb_move_corner_perm]
    rw [Equiv.sum_comp]

-- Step 3: Show that applying any move preserves the sum-zero property.
theorem lemma1_step2_move_invariance (m : BasicMove) (s : CubeState) :
    checkCornerTwist s → checkCornerTwist (apply_move m s) := by
  intro h
  unfold checkCornerTwist at *
  simp [moveCornerTwist]
  exact h

theorem moves_check_corner_twist (moves : List BasicMove) (s : CubeState) :
    checkCornerTwist s → checkCornerTwist (apply_move_list moves s) := by
  induction moves using List.reverseRecOn with
  | nil => intro h; exact h
  | append_singleton ms m ih =>
    intro h
    rw [apply_move_list, List.foldl_append]
    simp_all only [forall_const, List.foldl_cons, List.foldl_nil]
    apply lemma1_step2_move_invariance
    exact ih

/-- Lemma 1 (Ref. Lemma 3.2): Corner twist sum is invariant under solvable moves.
    If a state `s` is solvable, its corner twist sum must be 0 (mod 3),
    since the initial state has sum 0. -/
theorem lemma1_corner_twist_invariant (s : CubeState) (hs : IsSolvable s) :
    checkCornerTwist s := by
  let ⟨moves, h⟩ := hs
  simp only [h, moves_check_corner_twist, lemma1_step1_initial_state]


-- Note: The following state the *consequences* of the isomorphism theorems
-- from the paper (Theorems 4.1, 4.2, 4.3) needed for the main proof.

theorem one_corner_center_sign_invariant :
    Perm.sign (CubeState.corner_perm 1) * Perm.sign (CubeState.center_perm 1) = 1 := by
  rfl

theorem move_corner_center_sign_invariant (m : BasicMove) (s : CubeState) :
    Perm.sign s.corner_perm * Perm.sign s.center_perm =
    Perm.sign (apply_move m s).corner_perm * Perm.sign (apply_move m s).center_perm := by
  cases m with
  | R =>
    dsimp [apply_move]
    unfold r_move_corner_perm
    unfold r_move_center_perm
    simp_rw [Perm.sign_mul]
    rw [Perm.sign_swap, Perm.sign_swap, Perm.sign_swap]
    rw [Perm.sign_swap, Perm.sign_swap, Perm.sign_swap]
    · simp
    all_goals try decide
  | L =>
    dsimp [apply_move]
    unfold l_move_corner_perm
    simp_rw [Perm.sign_mul]
    rw [Perm.sign_inv]
    unfold rotY2_corner_perm
    unfold rotY_corner_perm
    unfold r_move_corner_perm
    simp_rw [Perm.sign_mul]
    rw [Perm.sign_swap, Perm.sign_swap, Perm.sign_swap]
    rw [Perm.sign_swap, Perm.sign_swap, Perm.sign_swap]
    rw [Perm.sign_swap, Perm.sign_swap, Perm.sign_swap]
    unfold l_move_center_perm
    simp_rw [Perm.sign_mul]
    rw [Perm.sign_inv]
    unfold rotY2_center_perm
    unfold rotY_center_perm
    unfold r_move_center_perm
    simp_rw [Perm.sign_mul]
    rw [Perm.sign_swap, Perm.sign_swap, Perm.sign_swap]
    rw [Perm.sign_swap, Perm.sign_swap, Perm.sign_swap]
    rw [Perm.sign_swap, Perm.sign_swap, Perm.sign_swap]
    rw [Perm.sign_swap, Perm.sign_swap, Perm.sign_swap]
    rw [Perm.sign_swap, Perm.sign_swap, Perm.sign_swap]
    rw [Perm.sign_swap, Perm.sign_swap, Perm.sign_swap]
    rw [Perm.sign_swap, Perm.sign_swap, Perm.sign_swap]
    · simp
    all_goals try decide
  | U =>
    dsimp [apply_move]
    unfold u_move_corner_perm
    unfold u_move_center_perm
    simp_rw [Perm.sign_mul]
    rw [Perm.sign_swap, Perm.sign_swap, Perm.sign_swap]
    rw [Perm.sign_swap, Perm.sign_swap, Perm.sign_swap]
    · simp
    all_goals try decide
  | D =>
    dsimp [apply_move]
    unfold d_move_corner_perm
    unfold d_move_center_perm
    simp_rw [Perm.sign_mul]
    rw [Perm.sign_swap, Perm.sign_swap, Perm.sign_swap]
    rw [Perm.sign_swap, Perm.sign_swap, Perm.sign_swap]
    · simp
    all_goals try decide
  | F =>
    dsimp [apply_move]
    unfold f_move_corner_perm
    unfold f_move_center_perm
    simp_rw [Perm.sign_mul]
    rw [Perm.sign_swap, Perm.sign_swap, Perm.sign_swap]
    rw [Perm.sign_swap, Perm.sign_swap, Perm.sign_swap]
    · simp
    all_goals try decide
  | B =>
    dsimp [apply_move]
    unfold b_move_corner_perm
    simp_rw [Perm.sign_mul]
    rw [Perm.sign_inv]
    unfold rotY2_corner_perm
    unfold rotY_corner_perm
    unfold f_move_corner_perm
    simp_rw [Perm.sign_mul]
    rw [Perm.sign_swap, Perm.sign_swap, Perm.sign_swap]
    rw [Perm.sign_swap, Perm.sign_swap, Perm.sign_swap]
    rw [Perm.sign_swap, Perm.sign_swap]
    unfold b_move_center_perm
    simp_rw [Perm.sign_mul]
    rw [Perm.sign_inv]
    unfold rotY2_center_perm
    unfold rotY_center_perm
    unfold f_move_center_perm
    simp_rw [Perm.sign_mul]
    rw [Perm.sign_swap, Perm.sign_swap, Perm.sign_swap]
    rw [Perm.sign_swap, Perm.sign_swap, Perm.sign_swap]
    rw [Perm.sign_swap, Perm.sign_swap, Perm.sign_swap]
    rw [Perm.sign_swap, Perm.sign_swap, Perm.sign_swap]
    rw [Perm.sign_swap, Perm.sign_swap, Perm.sign_swap]
    rw [Perm.sign_swap, Perm.sign_swap, Perm.sign_swap]
    rw [Perm.sign_swap, Perm.sign_swap, Perm.sign_swap]
    · simp
    all_goals try decide
  | CR =>
    dsimp [apply_move]
    unfold cr_move_corner_perm
    unfold cr_move_center_perm
    simp_rw [Perm.sign_mul]
    rw [Perm.sign_swap, Perm.sign_swap, Perm.sign_swap]
    rw [Perm.sign_swap, Perm.sign_swap, Perm.sign_swap]
    · simp
    all_goals try decide
  | CL =>
    dsimp [apply_move]
    unfold cl_move_corner_perm
    simp_rw [Perm.sign_mul]
    rw [Perm.sign_inv]
    unfold rotY2_corner_perm
    unfold rotY_corner_perm
    unfold cr_move_corner_perm
    simp_rw [Perm.sign_mul]
    rw [Perm.sign_swap, Perm.sign_swap, Perm.sign_swap]
    rw [Perm.sign_swap, Perm.sign_swap, Perm.sign_swap]
    unfold cl_move_center_perm
    simp_rw [Perm.sign_mul]
    rw [Perm.sign_inv]
    unfold rotY2_center_perm
    unfold rotY_center_perm
    unfold cr_move_center_perm
    simp_rw [Perm.sign_mul]
    rw [Perm.sign_swap, Perm.sign_swap, Perm.sign_swap]
    rw [Perm.sign_swap, Perm.sign_swap, Perm.sign_swap]
    rw [Perm.sign_swap, Perm.sign_swap, Perm.sign_swap]
    rw [Perm.sign_swap, Perm.sign_swap, Perm.sign_swap]
    rw [Perm.sign_swap, Perm.sign_swap, Perm.sign_swap]
    rw [Perm.sign_swap, Perm.sign_swap, Perm.sign_swap]
    rw [Perm.sign_swap, Perm.sign_swap, Perm.sign_swap]
    rw [Perm.sign_swap, Perm.sign_swap, Perm.sign_swap]
    · simp
    all_goals try decide
  | CU =>
    dsimp [apply_move]
    unfold cu_move_corner_perm
    unfold cu_move_center_perm
    simp_rw [Perm.sign_mul]
    rw [Perm.sign_swap, Perm.sign_swap, Perm.sign_swap]
    rw [Perm.sign_swap, Perm.sign_swap, Perm.sign_swap]
    · simp
    all_goals try decide
  | CD =>
    dsimp [apply_move]
    unfold cd_move_corner_perm
    unfold cd_move_center_perm
    simp_rw [Perm.sign_mul]
    rw [Perm.sign_swap, Perm.sign_swap, Perm.sign_swap]
    rw [Perm.sign_swap, Perm.sign_swap, Perm.sign_swap]
    · simp
    all_goals try decide
  | CF =>
    dsimp [apply_move]
    unfold cf_move_corner_perm
    unfold cf_move_center_perm
    simp_rw [Perm.sign_mul]
    rw [Perm.sign_swap, Perm.sign_swap, Perm.sign_swap]
    rw [Perm.sign_swap, Perm.sign_swap, Perm.sign_swap]
    · simp
    all_goals try decide
  | CB =>
    dsimp [apply_move]
    unfold cb_move_corner_perm
    simp_rw [Perm.sign_mul]
    rw [Perm.sign_inv]
    unfold rotY2_corner_perm
    unfold rotY_corner_perm
    unfold cf_move_corner_perm
    simp_rw [Perm.sign_mul]
    rw [Perm.sign_swap, Perm.sign_swap, Perm.sign_swap]
    rw [Perm.sign_swap, Perm.sign_swap, Perm.sign_swap]
    unfold cb_move_center_perm
    simp_rw [Perm.sign_mul]
    rw [Perm.sign_inv]
    unfold rotY2_center_perm
    unfold rotY_center_perm
    unfold cf_move_center_perm
    simp_rw [Perm.sign_mul]
    rw [Perm.sign_swap, Perm.sign_swap, Perm.sign_swap]
    rw [Perm.sign_swap, Perm.sign_swap, Perm.sign_swap]
    rw [Perm.sign_swap, Perm.sign_swap, Perm.sign_swap]
    rw [Perm.sign_swap, Perm.sign_swap, Perm.sign_swap]
    rw [Perm.sign_swap, Perm.sign_swap, Perm.sign_swap]
    rw [Perm.sign_swap, Perm.sign_swap, Perm.sign_swap]
    rw [Perm.sign_swap, Perm.sign_swap, Perm.sign_swap]
    rw [Perm.sign_swap, Perm.sign_swap, Perm.sign_swap]
    · simp
    all_goals try decide

theorem moves_corner_center_sign_invariant (moves : List BasicMove) (s : CubeState) :
    Perm.sign s.corner_perm * Perm.sign s.center_perm =
    Perm.sign (apply_move_list moves s).corner_perm *
    Perm.sign (apply_move_list moves s).center_perm := by
  induction moves using List.reverseRecOn with
  | nil => rw [apply_move_list]; rfl
  | append_singleton ms  ih =>
    rw [apply_move_list, List.foldl_append]
    simp_all only [forall_const, List.foldl_cons, List.foldl_nil]
    apply move_corner_center_sign_invariant

/-- Lemma 2 (Ref. Lemma 3.1): The product of corner and center permutation signs
    is invariant under solvable moves. -/
theorem lemma2_sign_invariant (s : CubeState) (hs : IsSolvable s) :
    Perm.sign s.corner_perm * Perm.sign s.center_perm = 1 := by
  let ⟨moves, h⟩ := hs
  rw [h, ← moves_corner_center_sign_invariant, one_corner_center_sign_invariant]


open BasicMove -- For BasicMove notation

def fixed_corner_3_cycle_seq : List BasicMove :=
  r' ++ d' ++ r ++ u' ++ r' ++ d ++ r ++ u

-- 2. Define the target permutation
-- Cycle URF(1) -> URB(2) -> ULB(3) -> URF(1)
-- This is swap 1 3 * swap 1 2
def target_corner_perm : Perm CornerSlot :=
  Equiv.cycle c_urf c_ufl c_drf

-- 3. State and try to prove the corner permutation equality using decide
-- This requires apply_move to be fully defined for R, U, D without sorry
example : (apply_move_list fixed_corner_3_cycle_seq initialState).corner_perm = target_corner_perm := by
  native_decide -- Use native_decide for potentially faster computation

-- 4. State the full lemma (still likely needs sorry for other parts)
theorem fixed_corner_3_cycle_seq_effect :
    ∃ (s : CubeState), s = apply_move_list fixed_corner_3_cycle_seq 1 ∧
                       IsSolvable s ∧
                       s.corner_perm = target_corner_perm ∧
                       s.edge_perm = 1 ∧
                       s.center_perm = 1 ∧
                       s.edge_ori = fun _ => 0 := by
  -- Define the state
  let s := apply_move_list fixed_corner_3_cycle_seq initialState
  use s
  -- Prove the properties
  constructor
  · -- Proof of s = apply_move_list ...
    rfl
  · constructor
    · -- Proof of IsSolvable s
      use fixed_corner_3_cycle_seq; rfl
    · constructor
      · -- Proof of s.corner_perm = target_corner_perm
        -- Try to compute and check equality
        native_decide -- If this works, the corner perm is correct
        -- If native_decide fails, replace with sorry
        -- sorry
      · constructor
        · -- Proof of s.edge_perm = 1
          -- Requires computing the edge permutation product
          native_decide --might work here too if apply_move is complete
        · constructor
          · -- Proof of s.center_perm = 1
            -- Requires computing the center permutation product
            native_decide --might work here too
          · -- Proof of s.edge_ori = fun _ => 0
            -- Requires computing the final edge_ori function
            native_decide -- Needs funext and calculation based on apply_move


-- Lemma asserting the existence of setup moves 'g' such that the conjugate g*m*g⁻¹
-- performs the desired 3-cycle (i j k) while preserving other piece types / edge orientations.
-- This relies on the properties of the Rubik's group G₄.
theorem corner_conjugation_works (i j k : CornerSlot)
    (h_distinct : i ≠ j ∧ i ≠ k ∧ j ≠ k) :
    ∃ (g : Moves), -- The setup moves 'g'
      ∃ (s_conj : CubeState), -- The state after applying g * m * g⁻¹
         s_conj = apply_move_list (g ++ fixed_corner_3_cycle_seq ++ inv_move_list g) 1 ∧
         IsSolvable s_conj ∧
         s_conj.corner_perm = (Equiv.cycle i j k) ∧ -- The desired 3-cycle
         s_conj.edge_perm = 1 ∧
         s_conj.center_perm = 1 ∧
         s_conj.edge_ori = fun _ => 0 :=
  sorry -- This axiom encapsulates the conjugation principle for pure corner 3-cycles


/-- Consequence of Lemma 3 (C ≅ A₈): Any even permutation of corners can be achieved
    by a solvable state that doesn't permute other pieces or affect edge orientation. -/
theorem lemma3_corner_perm_achievability (σ_target : Perm CornerSlot)
    (h_even : Perm.sign σ_target = 1) :
    ∃ (s : CubeState), IsSolvable s ∧
                       s.corner_perm = σ_target ∧
                       s.edge_perm = 1 ∧
                       s.center_perm = 1 ∧
                       s.edge_ori = fun _ => 0 :=
  sorry -- Proof relies on group theory and commutators generating A₈.

/-- Consequence of Lemma 4 (Z ≅ A₂₄): Any even permutation of centers can be achieved
    by a solvable state that doesn't permute other pieces or affect edge orientation. -/
theorem lemma4_center_perm_achievability (ρ_target : Perm CenterSlot)
    (h_even : Perm.sign ρ_target = 1) :
    ∃ (s : CubeState), IsSolvable s ∧
                       s.center_perm = ρ_target ∧
                       s.corner_perm = 1 ∧
                       s.edge_perm = 1 ∧
                       s.edge_ori = fun _ => 0 :=
  sorry -- Proof relies on group theory and commutators generating A₂₄.

/-- Consequence of Lemma 5 (E ≅ S₂₄): Any permutation of edges can be achieved
    by a solvable state that doesn't permute other pieces.
    (Note: This state *will* generally affect edge orientations according to Condition 3). -/
theorem lemma5_edge_perm_achievability (τ_target : Perm EdgeSlot) :
    ∃ (s : CubeState), IsSolvable s ∧
                       s.edge_perm = τ_target ∧
                       s.corner_perm = 1 ∧
                       s.center_perm = 1 :=
  sorry -- Proof relies on group theory and commutators generating S₂₄.

/-- Lemma 6 (Implied by paper): A state with identity permutations and zero edge
    orientation, satisfying the corner twist condition, is solvable. -/
theorem lemma6_corner_twist_solvability (s : CubeState)
    (h_perm : s.corner_perm = 1 ∧ s.edge_perm = 1 ∧ s.center_perm = 1)
    (h_edge_ori : s.edge_ori = fun _ => 0)
    (h_twist : checkCornerTwist s) :
    IsSolvable s :=
  sorry -- Proof relies on existence of pure corner twist algorithms.

/-!
## Proof of Edge Flip Invariance (Condition 3)
-/

-- Step 1: Show the initial state satisfies the condition.
theorem lemma7_step1_initial_state : checkEdgeFlip 1 := by
  show checkEdgeFlip initialState
  intro i
  -- Add Perm.one_apply (or just one_apply if Equiv is open) to the simp list
  simp only [initialState, getPieceTypeInSlot, checkEdgeFlip, edgeDelta, inv_one, Perm.one_apply]
  -- Goal should now be: 0 = 1 - if getSlotType i = getSlotType i then 1 else 0
  -- Now this simp call should work
  simp only [eq_self, if_true, sub_self]

theorem r_move_check_edge_flip (s: CubeState) :
    checkEdgeFlip s → checkEdgeFlip (apply_move R s) := by
  intro he i
  rw [getSlotType, getPieceTypeInSlot, getSlotType]
  split_ifs with h₁ h₂ h₃
  <;> simp only [edgeDelta, reduceCtorEq, ↓reduceIte, sub_zero, sub_self]
  <;> simp_all [apply_move]
  <;> rw [he]
  <;> fin_cases i
  <;> simp_all [edgeDelta, getPieceTypeInSlot, getSlotType]
  <;> decide

theorem l_move_check_edge_flip (s: CubeState) :
    checkEdgeFlip s → checkEdgeFlip (apply_move L s) := by
  intro he i
  rw [getSlotType, getPieceTypeInSlot, getSlotType]
  split_ifs with h₁ h₂ h₃
  <;> simp only [edgeDelta, reduceCtorEq, ↓reduceIte, sub_zero, sub_self]
  <;> simp_all [apply_move]
  <;> rw [he]
  <;> fin_cases i
  <;> simp_all [edgeDelta, getPieceTypeInSlot, getSlotType]
  <;> decide

theorem u_move_check_edge_flip (s: CubeState) :
    checkEdgeFlip s → checkEdgeFlip (apply_move U s) := by
  intro he i
  rw [getSlotType, getPieceTypeInSlot, getSlotType]
  split_ifs with h₁ h₂ h₃
  <;> simp only [edgeDelta, reduceCtorEq, ↓reduceIte, sub_zero, sub_self]
  <;> simp_all [apply_move]
  <;> rw [he]
  <;> fin_cases i
  <;> simp_all [edgeDelta, getPieceTypeInSlot, getSlotType]
  <;> decide

theorem d_move_check_edge_flip (s: CubeState) :
    checkEdgeFlip s → checkEdgeFlip (apply_move D s) := by
  intro he i
  rw [getSlotType, getPieceTypeInSlot, getSlotType]
  split_ifs with h₁ h₂ h₃
  <;> simp only [edgeDelta, reduceCtorEq, ↓reduceIte, sub_zero, sub_self]
  <;> simp_all [apply_move]
  <;> rw [he]
  <;> fin_cases i
  <;> simp_all [edgeDelta, getPieceTypeInSlot, getSlotType]
  <;> decide

theorem f_move_check_edge_flip (s: CubeState) :
    checkEdgeFlip s → checkEdgeFlip (apply_move F s) := by
  intro he i
  rw [getSlotType, getPieceTypeInSlot, getSlotType]
  by_cases p : f_move_edge_perm⁻¹ i ∈ f_slice_edges
  <;> split_ifs with h₁ h₂ h₃
  <;> simp only [edgeDelta, reduceCtorEq, ↓reduceIte, sub_zero, sub_self]
  <;> simp_all [apply_move]
  <;> rw [he]
  <;> fin_cases i
  <;> simp_all [edgeDelta, getPieceTypeInSlot, getSlotType]
  <;> decide

theorem b_move_check_edge_flip (s: CubeState) :
    checkEdgeFlip s → checkEdgeFlip (apply_move B s) := by
  intro he i
  rw [getSlotType, getPieceTypeInSlot, getSlotType]
  by_cases p : rotY2_edge_perm⁻¹ i ∈ f_slice_edges
  <;> split_ifs with h₁ h₂ h₃
  <;> simp only [edgeDelta, reduceCtorEq, ↓reduceIte, sub_zero, sub_self]
  <;> simp_all [apply_move]
  <;> rw [he]
  <;> fin_cases i
  <;> simp_all [edgeDelta, getPieceTypeInSlot, getSlotType]
  <;> decide

theorem cr_move_check_edge_flip (s: CubeState) :
    checkEdgeFlip s → checkEdgeFlip (apply_move CR s) := by
  intro he i
  rw [getSlotType, getPieceTypeInSlot, getSlotType]
  by_cases p : cr_move_edge_perm⁻¹ i ∈ cr_slice_edges_a || cr_move_edge_perm⁻¹ i ∈ cr_slice_edges_b
  <;> split_ifs with h₁ h₂ h₃
  <;> simp only [edgeDelta, reduceCtorEq, ↓reduceIte, sub_zero, sub_self]
  <;> simp_all [apply_move]
  <;> rw [he]
  <;> fin_cases i
  <;> simp_all [edgeDelta, getPieceTypeInSlot, getSlotType]
  <;> decide

theorem cl_move_check_edge_flip (s: CubeState) :
    checkEdgeFlip s → checkEdgeFlip (apply_move CL s) := by
  intro he i
  rw [getSlotType, getPieceTypeInSlot, getSlotType]
  by_cases p : rotY2_edge_perm⁻¹ i ∈ cr_slice_edges_a || rotY2_edge_perm⁻¹ i ∈ cr_slice_edges_b
  <;> split_ifs with h₁ h₂ h₃
  <;> simp only [edgeDelta, reduceCtorEq, ↓reduceIte, sub_zero, sub_self]
  <;> simp_all [apply_move]
  <;> rw [he]
  <;> fin_cases i
  <;> simp_all [edgeDelta, getPieceTypeInSlot, getSlotType]
  <;> decide

theorem cu_move_check_edge_flip (s: CubeState) :
    checkEdgeFlip s → checkEdgeFlip (apply_move CU s) := by
  intro he i
  rw [getSlotType, getPieceTypeInSlot, getSlotType]
  by_cases p : cu_move_edge_perm⁻¹ i ∈ cu_slice_edges_a || cu_move_edge_perm⁻¹ i ∈ cu_slice_edges_b
  <;> split_ifs with h₁ h₂ h₃
  <;> simp only [edgeDelta, reduceCtorEq, ↓reduceIte, sub_zero, sub_self]
  <;> simp_all [apply_move]
  <;> rw [he]
  <;> fin_cases i
  <;> simp_all [edgeDelta, getPieceTypeInSlot, getSlotType]
  <;> decide

theorem cd_move_check_edge_flip (s: CubeState) :
    checkEdgeFlip s → checkEdgeFlip (apply_move CD s) := by
  intro he i
  rw [getSlotType, getPieceTypeInSlot, getSlotType]
  by_cases p : cd_move_edge_perm⁻¹ i ∈ cd_slice_edges
  <;> split_ifs with h₁ h₂ h₃
  <;> simp only [edgeDelta, reduceCtorEq, ↓reduceIte, sub_zero, sub_self]
  <;> simp_all [apply_move]
  <;> rw [he]
  <;> fin_cases i
  <;> simp_all [edgeDelta, getPieceTypeInSlot, getSlotType]
  <;> decide

theorem cf_move_check_edge_flip (s: CubeState) :
    checkEdgeFlip s → checkEdgeFlip (apply_move CF s) := by
  intro he i
  rw [getSlotType, getPieceTypeInSlot, getSlotType]
  by_cases p : cf_move_edge_perm⁻¹ i ∈ cf_slice_edges
  <;> split_ifs with h₁ h₂ h₃
  <;> simp only [edgeDelta, reduceCtorEq, ↓reduceIte, sub_zero, sub_self]
  <;> simp_all [apply_move]
  <;> rw [he]
  <;> fin_cases i
  <;> simp_all [edgeDelta, getPieceTypeInSlot, getSlotType]
  <;> decide

theorem cb_move_check_edge_flip (s: CubeState) :
    checkEdgeFlip s → checkEdgeFlip (apply_move CB s) := by
  intro he i
  rw [getSlotType, getPieceTypeInSlot, getSlotType]
  by_cases p : rotY2_edge_perm⁻¹ i ∈ cf_slice_edges
  <;> split_ifs with h₁ h₂ h₃
  <;> simp only [edgeDelta, reduceCtorEq, ↓reduceIte, sub_zero, sub_self]
  <;> simp_all [apply_move]
  <;> rw [he]
  <;> fin_cases i
  <;> simp_all [edgeDelta, getPieceTypeInSlot, getSlotType]
  <;> decide

-- Step 2: Show that applying any move preserves the edge flip condition.
-- This is the most complex invariance proof.
theorem lemma7_step2_move_invariance (m : BasicMove) (s : CubeState) :
    checkEdgeFlip s → checkEdgeFlip (apply_move m s) := by
  match m with
<<<<<<< HEAD
  | R => exact r_move_check_edge_flip s
  | L => exact l_move_check_edge_flip s
  | U => exact u_move_check_edge_flip s
  | D => exact d_move_check_edge_flip s
  | F => exact f_move_check_edge_flip s
  | B => exact b_move_check_edge_flip s
  | CR => exact cr_move_check_edge_flip s
  | CL => exact cl_move_check_edge_flip s
  | CU => exact cu_move_check_edge_flip s
  | CD => exact cd_move_check_edge_flip s
  | CF => exact cf_move_check_edge_flip s
  | CB => exact cb_move_check_edge_flip s
=======
  | R =>
    rw [getSlotType, getPieceTypeInSlot, getSlotType]
    split_ifs with h₁ h₂ h₃
    <;> simp only [edgeDelta, reduceCtorEq, ↓reduceIte, sub_zero, sub_self]
    <;> simp_all [apply_move]
    · rw [h_edge_flip (r_move_edge_perm⁻¹ i)]
      suffices edgeDelta (getSlotType (r_move_edge_perm⁻¹ i))
          (getPieceTypeInSlot s (r_move_edge_perm⁻¹ i)) = 1 by
        rw [this]
        simp
      rw [edgeDelta, if_pos]
      rw [getPieceTypeInSlot]
      rw [getSlotType, getSlotType]
      rw [if_pos h₂]
      apply if_pos
      fin_cases i
      <;> simp_all <;> decide
    · rw [h_edge_flip (r_move_edge_perm⁻¹ i)]
      suffices edgeDelta (getSlotType (r_move_edge_perm⁻¹ i))
          (getPieceTypeInSlot s (r_move_edge_perm⁻¹ i)) = 0 by
        rw [this]
        simp
      rw [edgeDelta, if_neg]
      rw [getPieceTypeInSlot]
      rw [getSlotType, getSlotType]
      rw [if_neg h₂]
      simp only [Fin.isValue, ite_eq_right_iff, reduceCtorEq, imp_false, Decidable.not_not]
      fin_cases i
      <;> simp_all <;> decide
    · rw [h_edge_flip (r_move_edge_perm⁻¹ i)]
      suffices edgeDelta (getSlotType (r_move_edge_perm⁻¹ i))
          (getPieceTypeInSlot s (r_move_edge_perm⁻¹ i)) = 0 by
        rw [this]
        simp
      rw [edgeDelta, if_neg]
      rw [getPieceTypeInSlot]
      rw [getSlotType, getSlotType]
      rw [if_pos h₃]
      fin_cases i
      <;> simp_all <;> decide
    · rw [h_edge_flip (r_move_edge_perm⁻¹ i)]
      suffices edgeDelta (getSlotType (r_move_edge_perm⁻¹ i))
          (getPieceTypeInSlot s (r_move_edge_perm⁻¹ i)) = 1 by
        rw [this]
        simp
      rw [edgeDelta, if_pos]
      rw [getPieceTypeInSlot]
      rw [getSlotType, getSlotType]
      rw [if_neg h₃]
      fin_cases i
      <;> simp_all <;> decide
  | L =>
    rw [getSlotType, getPieceTypeInSlot, getSlotType]
    split_ifs with h₁ h₂ h₃
    <;> simp only [edgeDelta, reduceCtorEq, ↓reduceIte, sub_zero, sub_self]
    <;> simp_all [apply_move]
    · rw [h_edge_flip (l_move_edge_perm⁻¹ i)]
      suffices edgeDelta (getSlotType (l_move_edge_perm⁻¹ i))
          (getPieceTypeInSlot s (l_move_edge_perm⁻¹ i)) = 1 by
        rw [this]
        simp
      rw [edgeDelta, if_pos]
      rw [getPieceTypeInSlot]
      rw [getSlotType, getSlotType]
      rw [if_pos h₂]
      apply if_pos
      fin_cases i
      <;> simp_all <;> decide
    · rw [h_edge_flip (l_move_edge_perm⁻¹ i)]
      suffices edgeDelta (getSlotType (l_move_edge_perm⁻¹ i))
          (getPieceTypeInSlot s (l_move_edge_perm⁻¹ i)) = 0 by
        rw [this]
        simp
      rw [edgeDelta, if_neg]
      rw [getPieceTypeInSlot]
      rw [getSlotType, getSlotType]
      rw [if_neg h₂]
      simp only [Fin.isValue, ite_eq_right_iff, reduceCtorEq, imp_false, Decidable.not_not]
      fin_cases i
      <;> simp_all <;> decide
    · rw [h_edge_flip (l_move_edge_perm⁻¹ i)]
      suffices edgeDelta (getSlotType (l_move_edge_perm⁻¹ i))
          (getPieceTypeInSlot s (l_move_edge_perm⁻¹ i)) = 0 by
        rw [this]
        simp
      rw [edgeDelta, if_neg]
      rw [getPieceTypeInSlot]
      rw [getSlotType, getSlotType]
      rw [if_pos h₃]
      fin_cases i
      <;> simp_all <;> decide
    · rw [h_edge_flip (l_move_edge_perm⁻¹ i)]
      suffices edgeDelta (getSlotType (l_move_edge_perm⁻¹ i))
          (getPieceTypeInSlot s (l_move_edge_perm⁻¹ i)) = 1 by
        rw [this]
        simp
      rw [edgeDelta, if_pos]
      rw [getPieceTypeInSlot]
      rw [getSlotType, getSlotType]
      rw [if_neg h₃]
      fin_cases i
      <;> simp_all <;> decide
  | U =>
    rw [getSlotType, getPieceTypeInSlot, getSlotType]
    split_ifs with h₁ h₂ h₃
    <;> simp only [edgeDelta, reduceCtorEq, ↓reduceIte, sub_zero, sub_self]
    <;> simp_all [apply_move]
    · rw [h_edge_flip (u_move_edge_perm⁻¹ i)]
      suffices edgeDelta (getSlotType (u_move_edge_perm⁻¹ i))
          (getPieceTypeInSlot s (u_move_edge_perm⁻¹ i)) = 1 by
        rw [this]
        simp
      rw [edgeDelta, if_pos]
      rw [getPieceTypeInSlot]
      rw [getSlotType, getSlotType]
      rw [if_pos h₂]
      apply if_pos
      fin_cases i
      <;> simp_all <;> decide
    · rw [h_edge_flip (u_move_edge_perm⁻¹ i)]
      suffices edgeDelta (getSlotType (u_move_edge_perm⁻¹ i))
          (getPieceTypeInSlot s (u_move_edge_perm⁻¹ i)) = 0 by
        rw [this]
        simp
      rw [edgeDelta, if_neg]
      rw [getPieceTypeInSlot]
      rw [getSlotType, getSlotType]
      rw [if_neg h₂]
      simp only [Fin.isValue, ite_eq_right_iff, reduceCtorEq, imp_false, Decidable.not_not]
      fin_cases i
      <;> simp_all <;> decide
    · rw [h_edge_flip (u_move_edge_perm⁻¹ i)]
      suffices edgeDelta (getSlotType (u_move_edge_perm⁻¹ i))
          (getPieceTypeInSlot s (u_move_edge_perm⁻¹ i)) = 0 by
        rw [this]
        simp
      rw [edgeDelta, if_neg]
      rw [getPieceTypeInSlot]
      rw [getSlotType, getSlotType]
      rw [if_pos h₃]
      fin_cases i
      <;> simp_all <;> decide
    · rw [h_edge_flip (u_move_edge_perm⁻¹ i)]
      suffices edgeDelta (getSlotType (u_move_edge_perm⁻¹ i))
          (getPieceTypeInSlot s (u_move_edge_perm⁻¹ i)) = 1 by
        rw [this]
        simp
      rw [edgeDelta, if_pos]
      rw [getPieceTypeInSlot]
      rw [getSlotType, getSlotType]
      rw [if_neg h₃]
      fin_cases i
      <;> simp_all <;> decide
  | D =>
    rw [getSlotType, getPieceTypeInSlot, getSlotType]
    split_ifs with h₁ h₂ h₃
    <;> simp only [edgeDelta, reduceCtorEq, ↓reduceIte, sub_zero, sub_self]
    <;> simp_all [apply_move]
    · rw [h_edge_flip (d_move_edge_perm⁻¹ i)]
      suffices edgeDelta (getSlotType (d_move_edge_perm⁻¹ i))
          (getPieceTypeInSlot s (d_move_edge_perm⁻¹ i)) = 1 by
        rw [this]
        simp
      rw [edgeDelta, if_pos]
      rw [getPieceTypeInSlot]
      rw [getSlotType, getSlotType]
      rw [if_pos h₂]
      apply if_pos
      fin_cases i
      <;> simp_all <;> decide
    · rw [h_edge_flip (d_move_edge_perm⁻¹ i)]
      suffices edgeDelta (getSlotType (d_move_edge_perm⁻¹ i))
          (getPieceTypeInSlot s (d_move_edge_perm⁻¹ i)) = 0 by
        rw [this]
        simp
      rw [edgeDelta, if_neg]
      rw [getPieceTypeInSlot]
      rw [getSlotType, getSlotType]
      rw [if_neg h₂]
      simp only [Fin.isValue, ite_eq_right_iff, reduceCtorEq, imp_false, Decidable.not_not]
      fin_cases i
      <;> simp_all <;> decide
    · rw [h_edge_flip (d_move_edge_perm⁻¹ i)]
      suffices edgeDelta (getSlotType (d_move_edge_perm⁻¹ i))
          (getPieceTypeInSlot s (d_move_edge_perm⁻¹ i)) = 0 by
        rw [this]
        simp
      rw [edgeDelta, if_neg]
      rw [getPieceTypeInSlot]
      rw [getSlotType, getSlotType]
      rw [if_pos h₃]
      fin_cases i
      <;> simp_all <;> decide
    · rw [h_edge_flip (d_move_edge_perm⁻¹ i)]
      suffices edgeDelta (getSlotType (d_move_edge_perm⁻¹ i))
          (getPieceTypeInSlot s (d_move_edge_perm⁻¹ i)) = 1 by
        rw [this]
        simp
      rw [edgeDelta, if_pos]
      rw [getPieceTypeInSlot]
      rw [getSlotType, getSlotType]
      rw [if_neg h₃]
      fin_cases i
      <;> simp_all <;> decide
  | F =>
    rw [getSlotType, getPieceTypeInSlot, getSlotType]
    split_ifs with h₁ h₂ h₃
    <;> simp only [edgeDelta, reduceCtorEq, ↓reduceIte, sub_zero, sub_self]
    <;> simp_all [apply_move]
    · rw [h_edge_flip (f_move_edge_perm⁻¹ i)]
      by_cases p : f_move_edge_perm⁻¹ i ∈ f_slice_edges
      · sorry
      · rw [f_move_edge_ori_delta, if_neg p]
        suffices edgeDelta (getSlotType (f_move_edge_perm⁻¹ i))
            (getPieceTypeInSlot s (f_move_edge_perm⁻¹ i)) = 1 by
          rw [this]
          simp
        rw [edgeDelta, if_pos]
        rw [getPieceTypeInSlot]
        rw [getSlotType, getSlotType]
        rw [if_pos h₂]
        apply if_pos
        fin_cases i
        <;> simp_all <;> try decide
        · exfalso
          simp [f_slice_edges] at p
          rcases p with ⟨_, _, _, _, _, _, _, h_ne_9⟩
          apply h_ne_9
          decide
        · sorry
        · sorry
        · sorry
    · sorry
    · sorry
    sorry
  | B => sorry
  | CR => sorry
  | CL => sorry
  | CU => sorry
  | CB => sorry
  | CD => sorry
  | CF => sorry

>>>>>>> 8221d096



/-- Lemma 7: The edge flip condition `checkEdgeFlip` is invariant under solvable moves. -/
theorem moves_preserves_checkEdgeFlip (moves : List BasicMove) (s : CubeState) :
    checkEdgeFlip s → checkEdgeFlip (apply_move_list moves s) := by
  induction moves using List.reverseRecOn with
  | nil => intro h; exact h
  | append_singleton ms m ih =>
    intro h
    rw [apply_move_list, List.foldl_append]
    simp_all only [forall_const, List.foldl_cons, List.foldl_nil]
    apply move_check_edge_flip
    exact ih

/-- Lemma 7: The edge flip condition `checkEdgeFlip` is invariant under solvable moves. -/
theorem lemma7_edge_flip_invariant (s : CubeState) (hs : IsSolvable s) :
    checkEdgeFlip s := by
  obtain ⟨moves, hm⟩ := hs
  rw [hm]
  exact moves_preserves_checkEdgeFlip moves 1 (one_check_edge_flip)


lemma apply_move_list_inv_move_cancel (m : BasicMove) (s : CubeState) :
    apply_move_list (inv_move m) (apply_move m s) = s := by
  simp only [inv_move, apply_move_list, List.foldl_cons, List.foldl_nil]
  -- Goal: apply_move m (apply_move m (apply_move m (apply_move m s))) = s
  -- This requires proving that (apply_move m)^4 = id
  sorry -- Placeholder for proof that apply_move^4 = id

-- Lemma: apply_move_list distributes over concatenation (from right)
lemma apply_move_list_append (L1 L2 : List BasicMove) (s : CubeState) :
    apply_move_list (L1 ++ L2) s = apply_move_list L2 (apply_move_list L1 s) := by
  -- Proof by induction on L1, using properties of foldl
  induction L1 generalizing s with
  | nil => -- Base case: L1 = []
    -- Goal: apply_move_list ([] ++ L2) s = apply_move_list L2 (apply_move_list [] s)
    simp only [
        List.nil_append, -- Simplifies LHS: [] ++ L2 = L2
        apply_move_list, -- Unfolds apply_move_list on RHS
        List.foldl_nil   -- Simplifies apply_move_list [] s = s
      ]
    -- Goal after simp: apply_move_list L2 s = apply_move_list L2 s

  | cons m ms ih => -- Inductive step for move 'm' and remaining list 'ms'
    -- Goal: apply_move_list (m :: (ms ++ L2)) s = apply_move_list L2 (apply_move_list (m :: ms) s)
    -- Simplify both sides using the definition and foldl properties
    simp only [apply_move_list, List.foldl_cons, List.cons_append]
    -- Goal is now:
    -- apply_move_list (ms ++ L2) (apply_move m s) = apply_move_list L2 (apply_move_list ms (apply_move m s))
    -- This matches the inductive hypothesis applied to the state (apply_move m s)
    exact ih (apply_move m s)

theorem isSolvable_of_apply_move_solvable (m : BasicMove) (s : CubeState) :
    IsSolvable (apply_move m s) → IsSolvable s := by
  intro h_solv_ms
  obtain ⟨M, h_eq⟩ := h_solv_ms
  -- Propose the sequence derived from the calculation
  use (M ++ inv_move m) -- Changed order here!
  -- Goal: s = apply_move_list (M ++ inv_move m) initialState

  -- Start with the cancellation property for s
  have h_cancel : s = apply_move_list (inv_move m) (apply_move m s) :=
    (apply_move_list_inv_move_cancel m s).symm

  -- Substitute the assumption h_eq into h_cancel
  rw [h_eq] at h_cancel
  -- h_cancel is now: s = apply_move_list (inv_move m) (apply_move_list M initialState)

  -- Apply the append lemma BACKWARDS to the RHS of h_cancel
  rw [← apply_move_list_append] at h_cancel
  -- h_cancel is now: s = apply_move_list (M ++ inv_move m) initialState

  -- This is exactly the goal
  exact h_cancel

-- Need helper lemma: apply_move_list [m] s = apply_move m s
lemma apply_move_list_singleton (m : BasicMove) (s : CubeState) :
  apply_move_list [m] s = apply_move m s := by
  simp [apply_move_list, List.foldl_cons, List.foldl_nil]


theorem solvability_iff_apply_move (m : BasicMove) (s : CubeState) :
    IsSolvable (apply_move m s) ↔ IsSolvable s := by
  constructor
  · exact isSolvable_of_apply_move_solvable m s
  · -- Proof for IsSolvable s → IsSolvable (apply_move m s)
    intro h_solv_s
    obtain ⟨M, h_s_eq⟩ := h_solv_s
    use (M ++ [m]) -- Propose new move list
    rw [apply_move_list_append, h_s_eq, apply_move_list_singleton]

/-- Applying a sequence of moves to a solvable state results in a solvable state. -/
theorem isSolvable_apply_move_list (M : List BasicMove) (s : CubeState) :
    IsSolvable s → IsSolvable (apply_move_list M s) := by
  intro h_s_solv              -- Assume `s` is solvable
  obtain ⟨M_s, h_s_eq⟩ := h_s_solv -- Get the move list `M_s` such that `s = apply_move_list M_s 1`
  use (M_s ++ M)              -- Propose the combined move list `M_s ++ M` for the new state
  -- The goal is: `apply_move_list M s = apply_move_list (M_s ++ M) 1`

  -- Rewrite the RHS using the append lemma to match the structure of the LHS
  dsimp -- Add this before the rewrite
  rw [apply_move_list_append]
  -- The goal is now: `apply_move_list M s = apply_move_list M (apply_move_list M_s 1)`

  -- Substitute `s` on the LHS using its definition `h_s_eq`
  rw [h_s_eq]
  -- The goal becomes: `apply_move_list M (apply_move_list M_s 1) = apply_move_list M (apply_move_list M_s 1)`
  -- This is true by reflexivity, so the proof is complete.


-- ## Main Solvability Theorem Statement
#check Equiv.Perm.sign
#check ℤˣ

theorem solvability_iff (s : CubeState) :
    IsSolvable s ↔ checkPermSigns s ∧ checkCornerTwist s ∧ checkEdgeFlip s := by
  constructor
  · -- Direction "=>": If a state is solvable, it must satisfy the conditions.
    intro h_solv -- Assume s is solvable: ∃ moves, s = apply_move_list moves initialState

    -- Prove Condition 1: checkPermSigns s
    -- We use Lemma 2 (sign product invariant)
    have h_sign_prod : Perm.sign s.corner_perm * Perm.sign s.center_perm = 1 :=
      lemma2_sign_invariant s h_solv
    -- We need to show permSign s.corner_perm = permSign s.center_perm
    -- This follows because for a, b ∈ {-1, 1}, a*b=1 implies a=b
    have h_sign_eq : checkPermSigns s := by
      sorry
      -- Prove Condition 2: checkCornerTwist s
    have h_twist : checkCornerTwist s :=
      lemma1_corner_twist_invariant s h_solv -- Use Lemma 1

    -- Prove Condition 3: checkEdgeFlip s
    have h_edge : checkEdgeFlip s :=
      lemma7_edge_flip_invariant s h_solv -- Use Lemma 7

    -- Combine the three proven conditions
    exact ⟨h_sign_eq, h_twist, h_edge⟩






  · -- Direction "<=": If a state satisfies the conditions, it is solvable.
    intro h_conditions
    let ⟨h_sign_s, h_twist_s, h_edge_s⟩ := h_conditions

    -- Step 1: Ensure center permutation ρ is even
    -- Define s₁ based on the sign of s.center_perm
    let s₁ : CubeState := if h_center_even : Perm.sign s.center_perm = 1 then s else apply_move BasicMove.R s
    -- We split the proof based on this 'if' statement using 'dite' (dependent if-then-else)

    -- Prove properties about s₁
    have h_s₁_solvable_rel : IsSolvable s → IsSolvable s₁ := by
      intro hs_solv -- Assume IsSolvable s
      -- Case split on the condition used to define s₁
      by_cases h_center_even : (Perm.sign s.center_perm = 1)
      · -- Case 1: Center permutation is even
        -- We need to show IsSolvable s₁
        -- Use the definition of s₁ in this case
        have h_s₁_def : s₁ = s := if_pos h_center_even
        rw [h_s₁_def] -- Replace s₁ with s in the goal
        exact hs_solv -- The goal is now IsSolvable s, which we assumed
      · -- Case 2: Center permutation is odd
        -- We need to show IsSolvable s₁
        -- Use the definition of s₁ in this case
        have h_s₁_def : s₁ = apply_move BasicMove.R s := if_neg h_center_even
        rw [h_s₁_def] -- Replace s₁ with apply_move R s in the goal
        -- Goal is IsSolvable (apply_move R s)
        -- Use the forward direction of solvability_iff_apply_move
        apply (solvability_iff_apply_move BasicMove.R s).mpr
        exact hs_solv -- We assumed IsSolvable s

    have h_center_perm_even₁ : Perm.sign s₁.center_perm = 1 := by
      -- Use by_cases to split on the condition used to define s₁
      by_cases h_rho_even : (Perm.sign s.center_perm = 1)
      · -- Case 1: permSign s.center_perm = 1 is true
        -- In this case, s₁ was defined as s
        have h_s₁_def : s₁ = s := if_pos h_rho_even
        rw [h_s₁_def] -- Substitute s₁ with s
        exact h_rho_even -- The goal is now permSign s.center_perm = 1, which is h_rho_even
      · -- Case 2: permSign s.center_perm = 1 is false (so sign must be -1)
        have h_s₁_def : s₁ = apply_move BasicMove.R s := if_neg h_rho_even
        rw [h_s₁_def]
        simp only [apply_move, MoveImpl.apply_move]
        rw [Perm.sign_mul]
        have h_r_sign : Perm.sign r_move_center_perm = -1 := by native_decide -- Or sorry
        rw [h_r_sign]
        -- Goal: -1 * permSign s.center_perm = 1
        have h_s_sign : Perm.sign s.center_perm = (-1 : ℤˣ) := by -- Target type is ℤˣ
          -- Let a be the sign, which has type ℤˣ
          let a : ℤˣ := Perm.sign s.center_perm
          -- Use the lemma stating that elements of ℤˣ are 1 or -1
          have h_one_or_neg_one : a = (1 : ℤˣ) ∨ a = (-1 : ℤˣ) := Int.units_eq_one_or a
          -- We know a ≠ 1 from h_rho_even (which is ¬ (a = 1))
          exact Or.resolve_left h_one_or_neg_one h_rho_even
        rw [h_s_sign]
        -- Goal: -1 * -1 = 1 (in ℤˣ)
        simp -- Should solve this using Units.neg_one_mul_neg_one or similar
        -- rfl -- Alternative


    have h_sign₁ : checkPermSigns s₁ := by
      -- Use by_cases to split on the condition used to define s₁
      by_cases h_rho_even : (Perm.sign s.center_perm = 1)
      · -- Case 1: permSign s.center_perm = 1 is true
        -- In this case, s₁ was defined as s
        have h_s₁_def : s₁ = s := if_pos h_rho_even
        rw [h_s₁_def] -- Substitute s₁ with s in the goal
        -- Goal is now checkPermSigns s
        exact h_sign_s -- Use the original assumption h_sign_s
      · -- Case 2: permSign s.center_perm = 1 is false
        -- In this case, s₁ was defined as apply_move R s
        have h_s₁_def : s₁ = apply_move BasicMove.R s := if_neg h_rho_even
        rw [h_s₁_def] -- Substitute s₁ in the goal
        -- Goal is now checkPermSigns (apply_move R s)
        simp only [checkPermSigns, apply_move, MoveImpl.apply_move] -- Unfold definitions
        -- Goal: sign(r_p_c * s_p_c) = sign(r_p_z * s_p_z)
        rw [Perm.sign_mul, Perm.sign_mul] -- Apply sign multiplication rule
        have h_r_c_sign : Perm.sign r_move_corner_perm = -1 := by native_decide -- Or sorry
        have h_r_z_sign : Perm.sign r_move_center_perm = -1 := by native_decide -- Or sorry
        rw [h_r_c_sign, h_r_z_sign]
        -- Goal: -1 * sign(s_p_c) = -1 * sign(s_p_z)
        -- Use the original assumption h_sign_s (which is sign(s_p_c) = sign(s_p_z))
        rw [h_sign_s]
        -- Goal is now -1 * sign = -1 * sign, which is true by reflexivity
        -- rfl -- Often not needed after the last rw
    have h_twist₁ : checkCornerTwist s₁ := by
      -- Use by_cases to split on the condition used to define s₁
      by_cases h_rho_even : (Perm.sign s.center_perm = 1)
      · -- Case 1: permSign s.center_perm = 1 is true
        -- In this case, s₁ was defined as s
        have h_s₁_def : s₁ = s := if_pos h_rho_even
        rw [h_s₁_def] -- Substitute s₁ with s in the goal
        -- Goal is now checkCornerTwist s
        exact h_twist_s -- Use the original assumption h_twist_s
      · -- Case 2: permSign s.center_perm = 1 is false
        -- In this case, s₁ was defined as apply_move R s
        have h_s₁_def : s₁ = apply_move BasicMove.R s := if_neg h_rho_even
        rw [h_s₁_def] -- Substitute s₁ in the goal
        -- Goal is now checkCornerTwist (apply_move R s)
        -- Use the invariance lemma for the R move
        exact lemma1_step2_move_invariance BasicMove.R s h_twist_s
    have h_edge₁ : checkEdgeFlip s₁ := by
      -- Use by_cases to split on the condition used to define s₁
      by_cases h_rho_even : (Perm.sign s.center_perm = 1)
      · -- Case 1: permSign s.center_perm = 1 is true
        -- In this case, s₁ was defined as s
        have h_s₁_def : s₁ = s := if_pos h_rho_even
        rw [h_s₁_def] -- Substitute s₁ with s in the goal
        -- Goal is now checkEdgeFlip s
        exact h_edge_s -- Use the original assumption h_edge_s
      · -- Case 2: permSign s.center_perm = 1 is false
        -- In this case, s₁ was defined as apply_move R s
        have h_s₁_def : s₁ = apply_move BasicMove.R s := if_neg h_rho_even
        rw [h_s₁_def] -- Substitute s₁ in the goal
        -- Goal is now checkEdgeFlip (apply_move R s)
        -- Use the invariance lemma for the R move (Lemma 7)
        exact lemma7_step2_move_invariance BasicMove.R s h_edge_s
    -- Now continue with Step 2 using s₁, h_center_perm_even₁, h_sign₁, h_twist₁, h_edge₁
    -- ... rest of the proof ...
        -- Step 2: Find solvable state z₁ to cancel center permutation
    -- Since s₁.center_perm is even, its inverse is also even

    -- Step 2: Find solvable state z₁ to cancel center permutation
    have h_center_perm_inv_even : Equiv.Perm.sign s₁.center_perm⁻¹ = 1 := by
      rw [Perm.sign_inv]; exact h_center_perm_even₁
    -- Apply Lemma 4
    obtain ⟨z₁, h_z₁_solv, h_z₁_zperm_eq, h_z₁_cperm_id, h_z₁_eperm_id, h_z₁_eori_zero⟩ :=
      lemma4_center_perm_achievability (s₁.center_perm⁻¹) h_center_perm_inv_even
    -- Extract the move list M_z1 from the solvability proof for z₁
    obtain ⟨M_z1, h_z1_moves⟩ := h_z₁_solv

    -- Apply the moves M_z1 to s₁
    let s₂ := apply_move_list M_z1 s₁

    -- Prove properties about the resulting state s₂
    have h_center_perm₂ : s₂.center_perm = 1 := by
      -- Need lemma: (apply_move_list M z₁).center_perm = (apply_move_list M z₁ initialState).center_perm * s₁.center_perm
      -- which is z₁.center_perm * s₁.center_perm
      sorry -- Apply composition lemma, h_z₁_zperm_eq, mul_inv_self
    have h_corner_perm₂ : s₂.corner_perm = s₁.corner_perm := sorry -- Since z₁ only affects centers
    have h_edge_perm₂ : s₂.edge_perm = s₁.edge_perm := sorry -- Since z₁ only affects centers
    have h_twist₂ : checkCornerTwist s₂ := sorry -- Since z₁ doesn't affect corner ori
    have h_edge₂ : checkEdgeFlip s₂ := sorry -- Since z₁ doesn't affect edges

    -- Now continue with Step 3 using s₂, h_center_perm₂, etc.
    -- Step 3: Fix corner permutation σ
    -- Need to show s₂ corner perm is even
    have h_corner_perm_even₂ : Perm.sign s₂.corner_perm = 1 := sorry -- From h_sign₁ and h_center_perm₂ = 1
    -- Since s₂.corner_perm is even, its inverse is also even
    have h_corner_perm_inv_even₂ : Perm.sign s₂.corner_perm⁻¹ = 1 := by -- Added this step
      rw [Perm.sign_inv]
      exact h_corner_perm_even₂
    -- Apply Lemma 3 using the correct hypothesis
    obtain ⟨c₁, h_c₁_solv, h_c₁_cperm_eq, h_c₁_eperm_id, h_c₁_zperm_id, h_c₁_eori_zero⟩ :=
      lemma3_corner_perm_achievability (s₂.corner_perm⁻¹) h_corner_perm_inv_even₂ -- Use the sign of the inverse
    -- Extract the move list M_c1
    obtain ⟨M_c1, h_c1_moves⟩ := h_c₁_solv

    -- Apply the moves M_c1 to s₂
    let s₃ := apply_move_list M_c1 s₂
    -- Need proofs about state s₃
    have h_corner_perm₃ : s₃.corner_perm = 1 := sorry
    have h_center_perm₃ : s₃.center_perm = 1 := sorry
    have h_edge_perm₃ : s₃.edge_perm = s₂.edge_perm := sorry
    have h_twist₃ : checkCornerTwist s₃ := sorry
    have h_edge₃ : checkEdgeFlip s₃ := sorry

    -- Step 4: Fix edge permutation τ
    -- ... rest of the proof ...
    -- Apply Lemma 5 to find moves e₁ that achieve s₃.edge_perm⁻¹
    obtain ⟨e₁, h_e₁_solv, h_e₁_eperm_eq, h_e₁_cperm_id, h_e₁_zperm_id⟩ :=
      lemma5_edge_perm_achievability (s₃.edge_perm⁻¹)
    -- Extract the move list M_e1
    obtain ⟨M_e1, h_e1_moves⟩ := h_e₁_solv

    -- Apply the moves M_e1 to s₃
    let s₄ := apply_move_list M_e1 s₃

    -- Prove properties about state s₄
    have h_perm₄ : s₄.corner_perm = 1 ∧ s₄.edge_perm = 1 ∧ s₄.center_perm = 1 := by
      constructor
      · -- Prove s₄.corner_perm = 1
        -- Requires lemma: (apply_move_list M s).corner_perm = (apply_move_list M initialState).corner_perm * s.corner_perm
        sorry -- Apply composition lemma, h_e₁_cperm_id, h_corner_perm₃, one_mul
      · constructor
        · -- Prove s₄.edge_perm = 1
          -- Requires lemma: (apply_move_list M s).edge_perm = (apply_move_list M initialState).edge_perm * s.edge_perm
          sorry -- Apply composition lemma, h_e₁_eperm_eq, h_edge_perm₃ (relative to s₂?), mul_inv_self
        · -- Prove s₄.center_perm = 1
          -- Requires lemma: (apply_move_list M s).center_perm = (apply_move_list M initialState).center_perm * s.center_perm
          sorry -- Apply composition lemma, h_e₁_zperm_id, h_center_perm₃, one_mul

    -- Now continue with Step 5 using s₄ and h_perm₄
    -- ... rest of the proof ...
    -- Step 5: Check orientations of s₄
    have h_twist₄ : checkCornerTwist s₄ := by
      -- Argument: s -> s₁ preserves twist (by lemma1_step2_move_invariance R s h_twist_s if R was used, else trivial)
      -- s₁ -> s₂ preserves twist (because z₁ is solvable, use lemma1_corner_twist_invariant)
      -- s₂ -> s₃ preserves twist (because c₁ is solvable, use lemma1_corner_twist_invariant)
      -- s₃ -> s₄ preserves twist (because e₁ is solvable, use lemma1_corner_twist_invariant)
      -- This requires proving how IsSolvable composes and relates state transformations.
      sorry -- Placeholder for detailed proof showing preservation through z₁, c₁, e₁ moves

    -- First, show checkEdgeFlip holds for s₄
    have h_edge₄_holds : checkEdgeFlip s₄ := by
      -- Argument: s -> s₁ preserves edge flip (by lemma7_step2_move_invariance R s h_edge_s if R was used, else trivial)
      -- s₁ -> s₂ preserves edge flip (because z₁ has edge_perm=1, edge_ori=0)
      -- s₂ -> s₃ preserves edge flip (because c₁ has edge_perm=1, edge_ori=0)
      -- s₃ -> s₄ preserves edge flip (because e₁ has corner/center_perm=1, need lemma on its edge effect)
      -- This requires detailed proofs or lemmas about preservation for z₁, c₁, e₁.
      sorry -- Placeholder for detailed proof showing preservation through z₁, c₁, e₁ moves

    -- Now, deduce edge_ori = 0 from checkEdgeFlip s₄ and s₄.edge_perm = 1
    have h_edge₄_zero : s₄.edge_ori = fun _ => 0 := by
      -- Use function extensionality: show s₄.edge_ori i = 0 for all i
      funext i
      -- Apply the definition of checkEdgeFlip s₄
      have h_flip_i := h_edge₄_holds i
      -- Substitute s₄.edge_perm = 1 into the definition of getPieceTypeInSlot
      simp only [getPieceTypeInSlot, h_perm₄.2.1, inv_one, Perm.one_apply] at h_flip_i
      -- h_flip_i is now: s₄.edge_ori i = 1 - edgeDelta (getSlotType i) (getSlotType i)

      -- Unfold edgeDelta
      rw [edgeDelta] at h_flip_i
      -- h_flip_i is now: s₄.edge_ori i = 1 - if getSlotType i = getSlotType i then 1 else 0

      -- Simplify the condition using eq_self with simp
      simp only [eq_self] at h_flip_i -- Use simp instead of rw
      -- h_flip_i should now be: s₄.edge_ori i = 1 - if True then 1 else 0

      -- Simplify the if statement
      rw [if_true] at h_flip_i
      -- h_flip_i is now: s₄.edge_ori i = 1 - 1

      -- Simplify the subtraction
      rw [sub_self] at h_flip_i
      -- h_flip_i is now: s₄.edge_ori i = 0

      -- Use this hypothesis to prove the goal
      exact h_flip_i

    -- Step 6 concluded:
    have h_s₄_solvable_final : IsSolvable s₄ := lemma6_corner_twist_solvability s₄ h_perm₄ h_edge₄_zero h_twist₄

    -- Step 7: Combine solvability
    -- We know s₄ is solvable. Let M_s4 be the moves to reach s₄ from initialState.
    obtain ⟨M_s4, h_s4_eq_moves⟩ := h_s₄_solvable_final

    -- Define the sequence M_fix_total transforming s to s₄
    let M_fix_intermediate := M_z1 ++ M_c1 ++ M_e1
    let M_fix_total := if h_center_even : Perm.sign s.center_perm = 1 then M_fix_intermediate else [BasicMove.R] ++ M_fix_intermediate
    have h_s4_from_s : s₄ = apply_move_list M_fix_total s := sorry -- Proof needed

    -- We need to show ∃ M', s = apply_move_list M' initialState
    -- We will show s = apply_move_list (M_s4 ++ inv_move_list M_fix_total) initialState
    use (M_s4 ++ inv_move_list M_fix_total)

    -- Start from cancellation lemma applied to s₄ and M_fix_total
    have h_cancel_s4 : s = apply_move_list (inv_move_list M_fix_total) s₄ := by
       sorry -- Need proof for apply_move_list_inv_move_cancel_list

    -- Substitute s₄ using h_s4_eq_moves
    rw [h_s4_eq_moves] at h_cancel_s4
    -- h_cancel_s4 is now: s = apply_move_list (inv_move_list M_fix_total) (apply_move_list M_s4 initialState)

    -- Apply append lemma (backwards)
    rw [← apply_move_list_append] at h_cancel_s4
    -- h_cancel_s4 is now: s = apply_move_list (M_s4 ++ inv_move_list M_fix_total) initialState

    -- This matches the goal derived from the 'use' statement
    exact h_cancel_s4<|MERGE_RESOLUTION|>--- conflicted
+++ resolved
@@ -722,7 +722,6 @@
 theorem lemma7_step2_move_invariance (m : BasicMove) (s : CubeState) :
     checkEdgeFlip s → checkEdgeFlip (apply_move m s) := by
   match m with
-<<<<<<< HEAD
   | R => exact r_move_check_edge_flip s
   | L => exact l_move_check_edge_flip s
   | U => exact u_move_check_edge_flip s
@@ -735,253 +734,6 @@
   | CD => exact cd_move_check_edge_flip s
   | CF => exact cf_move_check_edge_flip s
   | CB => exact cb_move_check_edge_flip s
-=======
-  | R =>
-    rw [getSlotType, getPieceTypeInSlot, getSlotType]
-    split_ifs with h₁ h₂ h₃
-    <;> simp only [edgeDelta, reduceCtorEq, ↓reduceIte, sub_zero, sub_self]
-    <;> simp_all [apply_move]
-    · rw [h_edge_flip (r_move_edge_perm⁻¹ i)]
-      suffices edgeDelta (getSlotType (r_move_edge_perm⁻¹ i))
-          (getPieceTypeInSlot s (r_move_edge_perm⁻¹ i)) = 1 by
-        rw [this]
-        simp
-      rw [edgeDelta, if_pos]
-      rw [getPieceTypeInSlot]
-      rw [getSlotType, getSlotType]
-      rw [if_pos h₂]
-      apply if_pos
-      fin_cases i
-      <;> simp_all <;> decide
-    · rw [h_edge_flip (r_move_edge_perm⁻¹ i)]
-      suffices edgeDelta (getSlotType (r_move_edge_perm⁻¹ i))
-          (getPieceTypeInSlot s (r_move_edge_perm⁻¹ i)) = 0 by
-        rw [this]
-        simp
-      rw [edgeDelta, if_neg]
-      rw [getPieceTypeInSlot]
-      rw [getSlotType, getSlotType]
-      rw [if_neg h₂]
-      simp only [Fin.isValue, ite_eq_right_iff, reduceCtorEq, imp_false, Decidable.not_not]
-      fin_cases i
-      <;> simp_all <;> decide
-    · rw [h_edge_flip (r_move_edge_perm⁻¹ i)]
-      suffices edgeDelta (getSlotType (r_move_edge_perm⁻¹ i))
-          (getPieceTypeInSlot s (r_move_edge_perm⁻¹ i)) = 0 by
-        rw [this]
-        simp
-      rw [edgeDelta, if_neg]
-      rw [getPieceTypeInSlot]
-      rw [getSlotType, getSlotType]
-      rw [if_pos h₃]
-      fin_cases i
-      <;> simp_all <;> decide
-    · rw [h_edge_flip (r_move_edge_perm⁻¹ i)]
-      suffices edgeDelta (getSlotType (r_move_edge_perm⁻¹ i))
-          (getPieceTypeInSlot s (r_move_edge_perm⁻¹ i)) = 1 by
-        rw [this]
-        simp
-      rw [edgeDelta, if_pos]
-      rw [getPieceTypeInSlot]
-      rw [getSlotType, getSlotType]
-      rw [if_neg h₃]
-      fin_cases i
-      <;> simp_all <;> decide
-  | L =>
-    rw [getSlotType, getPieceTypeInSlot, getSlotType]
-    split_ifs with h₁ h₂ h₃
-    <;> simp only [edgeDelta, reduceCtorEq, ↓reduceIte, sub_zero, sub_self]
-    <;> simp_all [apply_move]
-    · rw [h_edge_flip (l_move_edge_perm⁻¹ i)]
-      suffices edgeDelta (getSlotType (l_move_edge_perm⁻¹ i))
-          (getPieceTypeInSlot s (l_move_edge_perm⁻¹ i)) = 1 by
-        rw [this]
-        simp
-      rw [edgeDelta, if_pos]
-      rw [getPieceTypeInSlot]
-      rw [getSlotType, getSlotType]
-      rw [if_pos h₂]
-      apply if_pos
-      fin_cases i
-      <;> simp_all <;> decide
-    · rw [h_edge_flip (l_move_edge_perm⁻¹ i)]
-      suffices edgeDelta (getSlotType (l_move_edge_perm⁻¹ i))
-          (getPieceTypeInSlot s (l_move_edge_perm⁻¹ i)) = 0 by
-        rw [this]
-        simp
-      rw [edgeDelta, if_neg]
-      rw [getPieceTypeInSlot]
-      rw [getSlotType, getSlotType]
-      rw [if_neg h₂]
-      simp only [Fin.isValue, ite_eq_right_iff, reduceCtorEq, imp_false, Decidable.not_not]
-      fin_cases i
-      <;> simp_all <;> decide
-    · rw [h_edge_flip (l_move_edge_perm⁻¹ i)]
-      suffices edgeDelta (getSlotType (l_move_edge_perm⁻¹ i))
-          (getPieceTypeInSlot s (l_move_edge_perm⁻¹ i)) = 0 by
-        rw [this]
-        simp
-      rw [edgeDelta, if_neg]
-      rw [getPieceTypeInSlot]
-      rw [getSlotType, getSlotType]
-      rw [if_pos h₃]
-      fin_cases i
-      <;> simp_all <;> decide
-    · rw [h_edge_flip (l_move_edge_perm⁻¹ i)]
-      suffices edgeDelta (getSlotType (l_move_edge_perm⁻¹ i))
-          (getPieceTypeInSlot s (l_move_edge_perm⁻¹ i)) = 1 by
-        rw [this]
-        simp
-      rw [edgeDelta, if_pos]
-      rw [getPieceTypeInSlot]
-      rw [getSlotType, getSlotType]
-      rw [if_neg h₃]
-      fin_cases i
-      <;> simp_all <;> decide
-  | U =>
-    rw [getSlotType, getPieceTypeInSlot, getSlotType]
-    split_ifs with h₁ h₂ h₃
-    <;> simp only [edgeDelta, reduceCtorEq, ↓reduceIte, sub_zero, sub_self]
-    <;> simp_all [apply_move]
-    · rw [h_edge_flip (u_move_edge_perm⁻¹ i)]
-      suffices edgeDelta (getSlotType (u_move_edge_perm⁻¹ i))
-          (getPieceTypeInSlot s (u_move_edge_perm⁻¹ i)) = 1 by
-        rw [this]
-        simp
-      rw [edgeDelta, if_pos]
-      rw [getPieceTypeInSlot]
-      rw [getSlotType, getSlotType]
-      rw [if_pos h₂]
-      apply if_pos
-      fin_cases i
-      <;> simp_all <;> decide
-    · rw [h_edge_flip (u_move_edge_perm⁻¹ i)]
-      suffices edgeDelta (getSlotType (u_move_edge_perm⁻¹ i))
-          (getPieceTypeInSlot s (u_move_edge_perm⁻¹ i)) = 0 by
-        rw [this]
-        simp
-      rw [edgeDelta, if_neg]
-      rw [getPieceTypeInSlot]
-      rw [getSlotType, getSlotType]
-      rw [if_neg h₂]
-      simp only [Fin.isValue, ite_eq_right_iff, reduceCtorEq, imp_false, Decidable.not_not]
-      fin_cases i
-      <;> simp_all <;> decide
-    · rw [h_edge_flip (u_move_edge_perm⁻¹ i)]
-      suffices edgeDelta (getSlotType (u_move_edge_perm⁻¹ i))
-          (getPieceTypeInSlot s (u_move_edge_perm⁻¹ i)) = 0 by
-        rw [this]
-        simp
-      rw [edgeDelta, if_neg]
-      rw [getPieceTypeInSlot]
-      rw [getSlotType, getSlotType]
-      rw [if_pos h₃]
-      fin_cases i
-      <;> simp_all <;> decide
-    · rw [h_edge_flip (u_move_edge_perm⁻¹ i)]
-      suffices edgeDelta (getSlotType (u_move_edge_perm⁻¹ i))
-          (getPieceTypeInSlot s (u_move_edge_perm⁻¹ i)) = 1 by
-        rw [this]
-        simp
-      rw [edgeDelta, if_pos]
-      rw [getPieceTypeInSlot]
-      rw [getSlotType, getSlotType]
-      rw [if_neg h₃]
-      fin_cases i
-      <;> simp_all <;> decide
-  | D =>
-    rw [getSlotType, getPieceTypeInSlot, getSlotType]
-    split_ifs with h₁ h₂ h₃
-    <;> simp only [edgeDelta, reduceCtorEq, ↓reduceIte, sub_zero, sub_self]
-    <;> simp_all [apply_move]
-    · rw [h_edge_flip (d_move_edge_perm⁻¹ i)]
-      suffices edgeDelta (getSlotType (d_move_edge_perm⁻¹ i))
-          (getPieceTypeInSlot s (d_move_edge_perm⁻¹ i)) = 1 by
-        rw [this]
-        simp
-      rw [edgeDelta, if_pos]
-      rw [getPieceTypeInSlot]
-      rw [getSlotType, getSlotType]
-      rw [if_pos h₂]
-      apply if_pos
-      fin_cases i
-      <;> simp_all <;> decide
-    · rw [h_edge_flip (d_move_edge_perm⁻¹ i)]
-      suffices edgeDelta (getSlotType (d_move_edge_perm⁻¹ i))
-          (getPieceTypeInSlot s (d_move_edge_perm⁻¹ i)) = 0 by
-        rw [this]
-        simp
-      rw [edgeDelta, if_neg]
-      rw [getPieceTypeInSlot]
-      rw [getSlotType, getSlotType]
-      rw [if_neg h₂]
-      simp only [Fin.isValue, ite_eq_right_iff, reduceCtorEq, imp_false, Decidable.not_not]
-      fin_cases i
-      <;> simp_all <;> decide
-    · rw [h_edge_flip (d_move_edge_perm⁻¹ i)]
-      suffices edgeDelta (getSlotType (d_move_edge_perm⁻¹ i))
-          (getPieceTypeInSlot s (d_move_edge_perm⁻¹ i)) = 0 by
-        rw [this]
-        simp
-      rw [edgeDelta, if_neg]
-      rw [getPieceTypeInSlot]
-      rw [getSlotType, getSlotType]
-      rw [if_pos h₃]
-      fin_cases i
-      <;> simp_all <;> decide
-    · rw [h_edge_flip (d_move_edge_perm⁻¹ i)]
-      suffices edgeDelta (getSlotType (d_move_edge_perm⁻¹ i))
-          (getPieceTypeInSlot s (d_move_edge_perm⁻¹ i)) = 1 by
-        rw [this]
-        simp
-      rw [edgeDelta, if_pos]
-      rw [getPieceTypeInSlot]
-      rw [getSlotType, getSlotType]
-      rw [if_neg h₃]
-      fin_cases i
-      <;> simp_all <;> decide
-  | F =>
-    rw [getSlotType, getPieceTypeInSlot, getSlotType]
-    split_ifs with h₁ h₂ h₃
-    <;> simp only [edgeDelta, reduceCtorEq, ↓reduceIte, sub_zero, sub_self]
-    <;> simp_all [apply_move]
-    · rw [h_edge_flip (f_move_edge_perm⁻¹ i)]
-      by_cases p : f_move_edge_perm⁻¹ i ∈ f_slice_edges
-      · sorry
-      · rw [f_move_edge_ori_delta, if_neg p]
-        suffices edgeDelta (getSlotType (f_move_edge_perm⁻¹ i))
-            (getPieceTypeInSlot s (f_move_edge_perm⁻¹ i)) = 1 by
-          rw [this]
-          simp
-        rw [edgeDelta, if_pos]
-        rw [getPieceTypeInSlot]
-        rw [getSlotType, getSlotType]
-        rw [if_pos h₂]
-        apply if_pos
-        fin_cases i
-        <;> simp_all <;> try decide
-        · exfalso
-          simp [f_slice_edges] at p
-          rcases p with ⟨_, _, _, _, _, _, _, h_ne_9⟩
-          apply h_ne_9
-          decide
-        · sorry
-        · sorry
-        · sorry
-    · sorry
-    · sorry
-    sorry
-  | B => sorry
-  | CR => sorry
-  | CL => sorry
-  | CU => sorry
-  | CB => sorry
-  | CD => sorry
-  | CF => sorry
-
->>>>>>> 8221d096
-
-
 
 /-- Lemma 7: The edge flip condition `checkEdgeFlip` is invariant under solvable moves. -/
 theorem moves_preserves_checkEdgeFlip (moves : List BasicMove) (s : CubeState) :
